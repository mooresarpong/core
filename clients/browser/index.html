<!DOCTYPE html>
<html>
<head>
    <meta charset="utf-8"/>
    <title>Nimiq Blockchain Cockpit &ndash; Alpha</title>

    <link href="https://fonts.googleapis.com/css?family=Roboto" rel="stylesheet">
    <link href="style.css" rel="stylesheet">
</head>
<body>
<<<<<<< HEAD
<header>
    <span class="name"><span class="icon-nimiq"></span>nimiq</span>
    <span class="subtitle">Blockchain Cockpit &mdash; Alpha</span>
</header>

<script src="../../dist/web.js"></script>

<div id="content">
    <div id="overlay">
        <div class="message">
            Nimiq Blockchain Cockpit is already running in another browser window or tab.
            <br><br>
            <small>Please use only one window/tab at a time.</small>
        </div>
    </div>

    <div class="left">
        <div class="info">
            <div class="info-title">Wallet</div>

            <div class="info-block">
                <strong>Address</strong>
                <span id="wltAddress"></span>
            </div>
            <div class="info-block">
                <strong>Balance</strong>
                <span id="wltBalance"></span>
            </div>
            <div class="info-block">
                <strong>Nonce</strong>
                <span id="wltNonce"></span>
            </div>
        </div>

        <div class="info">
            <div class="info-title">Transaction</div>
            <form>
                <div class="input-group">
                    <label for="recipientAddr">Recipient</label>
                    <input id="txRecipientAddr" name="recipientAddr" maxlength="28" size="32">
                </div>
                <div class="input-group">
                    <label for="value">Value</label>
                    <input id="txValue" name="value" type="number">
                </div>
                <div class="input-group">
                    <label for="fee">Fee</label>
                    <input id="txFee" name="fee" type="number">
                </div>
                <div class="input-group">
                    <button type="button" id="txSubmitBtn">Send</button>
                </div>
            </form>
        </div>

        <div class="info">
            <div class="info-title">Miner</div>

            <div class="info-block">
                <strong>Working</strong>
                <span id="mnrWorking"></span>
            </div>
            <div class="info-block">
                <strong>Hashrate</strong>
                <span id="mnrHashrate"></span> H/s
            </div>
            <div class="info-block">
                <strong>Last block mined at</strong>
                <span id="mnrLastBlockTs"></span>
            </div>
            <div class="info-block">
                <button id="mnrStartBtn">Start Mining</button>
            </div>
        </div>
    </div>

    <div class="right">
        <div class="info">
            <div class="info-title">Blockchain</div>

            <div class="info-block">
                <strong>Total work</strong>
                <span id="bcTotalWork"></span>
            </div>
            <div class="info-block">
                <strong>Height</strong>
                <span id="bcHeight"></span>
            </div>
            <div class="info-block">
                <strong>Accounts Hash</strong>
                <hash id="bcAccountsHash"></hash>
            </div>
        </div>

        <div class="info">
            <div class="info-title">Head Block</div>

            <div class="info-block">
                <strong>Hash</strong>
                <hash id="hdHash"></hash>
            </div>
            <div class="info-block">
                <strong>Prev Hash</strong>
                <hash id="hdPrevHash"></hash>
            </div>
            <div class="info-block">
                <strong>Accounts Hash</strong>
                <hash id="hdAccountsHash"></hash>
            </div>
            <div class="info-block">
                <strong>Difficulty</strong>
                <span id="hdDifficulty"></span>
            </div>
            <div class="info-block">
                <strong>Timestamp</strong>
                <span id="hdTimestamp"></span>
            </div>
            <div class="info-block">
                <strong>Nonce</strong>
                <span id="hdNonce"></span>
            </div>
        </div>

        <div class="info">
            <div class="info-title">Network</div>

            <div class="info-block">
                <strong>Peers</strong>
                <span id="netPeerCount"></span>&nbsp;&nbsp;<small>(<span id="netPeerCountWs"></span> WS / <span
                    id="netPeerCountRtc"></span> RTC)
            </small>
            </div>
            <div class="info-block">
                <strong>Received</strong>
                <span id="netBytesReceived"></span>
            </div>
            <div class="info-block">
                <strong>Sent</strong>
                <span id="netBytesSent"></span>
            </div>
        </div>
    </div>

    <div class="info" style="clear: left;">
        <div class="info-title">Mempool</div>
        <div class="info-block">
            <strong>Transaction Count</strong>
            <span id="mplTransactionCount"></span>
        </div>
        <div class="info-block" id="mplTransactions"></div>
    </div>

    <div class="info">
        <div class="info-title">Block History</div>
        <div class="info-block" id="blockHistory"></div>
    </div>
</div>

<script type="text/javascript">
    class MinerUI {
        constructor($) {
            $.blockchain.on('head-changed', head => this._headChanged(head));

            $.network.on('peers-changed', () => this._networkChanged());

            $.accounts.on($.wallet.address, (balance) => this._balanceChanged(balance));

            $.mempool.on('*', () => this._mempoolChanged());

            $.miner.on('start', () => this._minerChanged());
            $.miner.on('stop', () => this._minerChanged());
            $.miner.on('hashrate-changed', () => this._minerChanged());
            $.miner.on('block-mined', () => this._blockMined());

				$.consensus.on('lost', () => $.miner.stopWork());// Blockchain
=======
	<header>
		<span class="name"><span class="icon-nimiq"></span>nimiq</span>
		<span class="subtitle">Blockchain Cockpit &mdash; Alpha</span>
	</header>

	<script src="../../dist/web.js"></script>

	<div id="content">
		<div id="overlay">
			<div class="message">
				Nimiq Blockchain Cockpit is already running in another browser window or tab.
				<br><br>
				<small>Please use only one window/tab at a time.</small>
			</div>
		</div>

		<div class="left">
			<div class="info">
				<div class="info-title">Wallet</div>

				<div class="info-block">
					<strong>Address</strong>
					<span id="wltAddress"></span>
				</div>
				<div class="info-block">
					<strong>Balance</strong>
					<span id="wltBalance"></span>
				</div>
				<div class="info-block">
					<strong>Nonce</strong>
					<span id="wltNonce"></span>
				</div>
			</div>

			<div class="info">
				<div class="info-title">Transaction</div>
				<form>
					<div class="input-group">
						<label for="recipientAddr">Recipient</label>
						<input id="txRecipientAddr" name="recipientAddr" maxlength="28" size="32">
					</div>
					<div class="input-group">
						<label for="value">Value</label>
						<input id="txValue" name="value" type="number">
					</div>
					<div class="input-group">
						<label for="fee">Fee</label>
						<input id="txFee" name="fee" type="number">
					</div>
					<div class="input-group">
						<button type="button" id="txSubmitBtn">Send</button>
					</div>
				</form>
			</div>

			<div class="info">
				<div class="info-title">Miner</div>

				<div class="info-block">
					<strong>Working</strong>
					<span id="mnrWorking"></span>
				</div>
				<div class="info-block">
					<strong>Hashrate</strong>
					<span id="mnrHashrate"></span> H/s
				</div>
				<div class="info-block">
					<strong>Last block mined at</strong>
					<span id="mnrLastBlockTs"></span>
				</div>
				<div class="info-block">
					<button id="mnrStartBtn">Start Mining</button>
				</div>
			</div>
		</div>

		<div class="right">
			<div class="info">
				<div class="info-title">Blockchain</div>

				<div class="info-block">
					<strong>Total work</strong>
					<span id="bcTotalWork"></span>
				</div>
				<div class="info-block">
					<strong>Height</strong>
					<span id="bcHeight"></span>
				</div>
				<div class="info-block">
					<strong>Accounts Hash</strong>
					<hash id="bcAccountsHash"></hash>
				</div>
			</div>

			<div class="info">
				<div class="info-title">Head Block</div>

				<div class="info-block">
					<strong>Hash</strong>
					<hash id="hdHash"></hash>
				</div>
				<div class="info-block">
					<strong>Prev Hash</strong>
					<hash id="hdPrevHash"></hash>
				</div>
				<div class="info-block">
					<strong>Accounts Hash</strong>
					<hash id="hdAccountsHash"></hash>
				</div>
				<div class="info-block">
					<strong>Difficulty</strong>
					<span id="hdDifficulty"></span>
				</div>
				<div class="info-block">
					<strong>Timestamp</strong>
					<span id="hdTimestamp"></span>
				</div>
				<div class="info-block">
					<strong>Nonce</strong>
					<span id="hdNonce"></span>
				</div>
			</div>

			<div class="info">
				<div class="info-title">Network</div>

				<div class="info-block">
					<strong>Peers</strong>
					<span id="netPeerCount"></span>&nbsp;&nbsp;<small>(<span id="netPeerCountWs"></span> WS / <span id="netPeerCountRtc"></span> RTC)</small>
				</div>
				<div class="info-block">
					<strong>Received</strong>
					<span id="netBytesReceived"></span>
				</div>
				<div class="info-block">
					<strong>Sent</strong>
					<span id="netBytesSent"></span>
				</div>
			</div>
		</div>

		<div class="info" style="clear: left;">
			<div class="info-title">Mempool</div>
			<div class="info-block">
				<strong>Transaction Count</strong>
				<span id="mplTransactionCount"></span>
			</div>
			<div class="info-block" id="mplTransactions"></div>
		</div>

		<div class="info">
			<div class="info-title">Block History</div>
			<div class="info-block" id="blockHistory"></div>
		</div>
	</div>

	<script type="text/javascript">
		class MinerUI {
			constructor($) {
				$.blockchain.on('head-changed', head => this._headChanged(head));

				$.network.on('peers-changed', () => this._networkChanged());

				$.accounts.on($.wallet.address, (balance) => this._balanceChanged(balance));

				$.mempool.on('*', () => this._mempoolChanged());

				$.miner.on('start', () => this._minerChanged());
				$.miner.on('stop', () => this._minerChanged());
				$.miner.on('hashrate-changed', () => this._minerChanged());
				$.miner.on('block-mined', () => this._blockMined());

				$.consensus.on('lost', () => $.miner.stopWork());

				// Blockchain
>>>>>>> 20796467
				this._bcTotalWork = document.querySelector('#bcTotalWork');
				this._bcHeight = document.querySelector('#bcHeight');
				this._bcAccountsHash = document.querySelector('#bcAccountsHash');

            // Head block
            this._hdHash = document.querySelector('#hdHash');
            this._hdPrevHash = document.querySelector('#hdPrevHash');
            this._hdAccountsHash = document.querySelector('#hdAccountsHash');
            this._hdDifficulty = document.querySelector('#hdDifficulty');
            this._hdTimestamp = document.querySelector('#hdTimestamp');
            this._hdNonce = document.querySelector('#hdNonce');

            // Network
            this._netPeerCount = document.querySelector('#netPeerCount');
            this._netPeerCountWs = document.querySelector('#netPeerCountWs');
            this._netPeerCountRtc = document.querySelector('#netPeerCountRtc');
            this._netBytesReceived = document.querySelector('#netBytesReceived');
            this._netBytesSent = document.querySelector('#netBytesSent');

            setInterval(() => this._networkChanged(), 2500);

            // Wallet
            this._wltAddress = document.querySelector('#wltAddress');
            this._wltBalance = document.querySelector('#wltBalance');
            this._wltNonce = document.querySelector('#wltNonce');

            this._wltAddress.innerText = $.wallet.address.toBase64();
            $.accounts.getBalance($.wallet.address).then(balance => this._balanceChanged(balance));

            const txSubmitBtn = document.querySelector('#txSubmitBtn');
            txSubmitBtn.onclick = (e) => this._submitTransaction(e);

            // Mempool
            this._mplTransactionCount = document.querySelector('#mplTransactionCount');
            this._mplTransactions = document.querySelector('#mplTransactions');

            // Miner
            this._mnrWorking = document.querySelector('#mnrWorking');
            this._mnrHashrate = document.querySelector('#mnrHashrate');
            this._mnrLastBlockTs = document.querySelector('#mnrLastBlockTs');

            this._mnrStartBtn = document.querySelector('#mnrStartBtn');
            this._mnrStartBtn.onclick = () => this._toggleMining();

            // Block history
            this._blockHistory = document.querySelector('#blockHistory');

            // Init values.
            this._headChanged($.blockchain.head);
            this._networkChanged();
            this._minerChanged();
            this._mempoolChanged();

				// Check for miner auto start.
				if(window.location.hash && window.location.hash === '#miner') {
					$.consensus.on('established', () => $.miner.startWork());
				}
			}

        _submitTransaction(e) {
            const elRecipientAddr = document.querySelector('#txRecipientAddr');
            const elValue = document.querySelector('#txValue');
            const elFee = document.querySelector('#txFee');
            elRecipientAddr.className = null;
            elValue.className = null;
            elFee.className = null;

            const recipientAddr = elRecipientAddr.value;
            let value = parseFloat(elValue.value);
            let fee = parseFloat(elFee.value);

            if (!recipientAddr) {
                elRecipientAddr.className = 'error';
                return;
            }
            try {
                new Address(recipientAddr);
            } catch (e) {
                elRecipientAddr.className = 'error';
                return;
            }

            if (isNaN(value) || value <= 0) {
                elValue.className = 'error';
                return;
            }

            if (isNaN(fee) || fee < 0) {
                elFee.className = 'error';
                return;
            }

            $.accounts.getBalance($.wallet.address).then(balance => {
                value = Policy.coinsToSatoshis(value);
                fee = Policy.coinsToSatoshis(fee);

                if (balance.value < value + fee) {
                    elValue.className = 'error';
                    return;
                }

                $.wallet.createTransaction(new Address(recipientAddr), value, fee, balance.nonce).then(tx => {
                    $.mempool.pushTransaction(tx);
                });
            });

            e.preventDefault();
            return false;
        }

        async _headChanged(head) {
            this._bcTotalWork.innerText = $.blockchain.totalWork;
            this._bcHeight.innerText = $.blockchain.height;
            this._bcAccountsHash.innerText = await $.blockchain.accountsHash();

            this._hdHash.innerText = $.blockchain.headHash;
            this._hdPrevHash.innerText = $.blockchain.head.prevHash;
            this._hdAccountsHash.innerText = $.blockchain.head.accountsHash;
            this._hdDifficulty.innerText = $.blockchain.head.difficulty;
            this._hdTimestamp.innerText = new Date($.blockchain.head.timestamp * 1000);
            this._hdNonce.innerText = $.blockchain.head.nonce;

            const el = document.createElement('div');
            const date = new Date(head.timestamp * 1000);
            let html = `<div><b>${date}</b> hash=<hash>${$.blockchain.headHash.toBase64()}</hash>, `
                + `miner=<hash>${head.minerAddr}</hash>, difficulty=${head.difficulty}</div>`;

            for (let tx of head.transactions) {
                const senderAddr = await tx.senderAddr();
                const value = Policy.satoshisToCoins(tx.value).toFixed(4);
                const fee = Policy.satoshisToCoins(tx.fee).toFixed(4);
                html += `<div>&nbsp;-&gt; from=<hash>${senderAddr}</hash>, to=<hash>${tx.recipientAddr}</hash>, value=${value}, fee=${fee}, nonce=${tx.nonce}</div>`;
            }
            el.innerHTML = html;

            if (this._blockHistory.childNodes.length > 24) {
                this._blockHistory.removeChild(this._blockHistory.firstChild);
            }
            this._blockHistory.appendChild(el);
        }

			_toggleMining() {
				if (!$.consensus.established) {
					console.warn('Not starting miner - consensus not established');
			        return;
				}

				if (!$.miner.working) {
					$.miner.startWork();
					
				} else {
					
					$.miner.stopWork();
					
				}
			}

        _networkChanged() {
            this._netPeerCount.innerText = $.network.peerCount;
            this._netPeerCountWs.innerText = $.network.peerCountWebSocket;
            this._netPeerCountRtc.innerText = $.network.peerCountWebRtc;
            this._netBytesReceived.innerText = this._humanBytes($.network.bytesReceived);
            this._netBytesSent.innerText = this._humanBytes($.network.bytesSent);
        }

			_humanBytes(bytes) {
			    let i = 0;
			    let units = ['B', 'kB', 'MB', 'GB', 'TB', 'PB', 'EB', 'ZB', 'YB'];
				while (bytes > 1024) {
					bytes /= 1024;
					i++;
				}
			    return (Number.isInteger(bytes) ? bytes : bytes.toFixed(2)) + ' ' + units[i];
			};

			_minerChanged() {
				this._mnrWorking.innerText = $.miner.working;
				this._mnrHashrate.innerText = $.miner.hashrate;
				this._mnrLastBlockTs.innerText = this._lastBlockMinedTs ?
					new Date(this._lastBlockMinedTs) : '-';
			if ($.miner.working) {
                    this._mnrStartBtn.innerText = 'Stop Mining';
                } else {
                    this._mnrStartBtn.innerText = 'Start Mining';
                }}

        _blockMined() {
            this._lastBlockMinedTs = Date.now();
            this._minerChanged();
        }

        _balanceChanged(balance) {
            if (!balance) balance = Balance.INITIAL;
            this._wltBalance.innerText = Policy.satoshisToCoins(balance.value).toFixed(4);
            this._wltNonce.innerText = balance.nonce;
        }

        async _mempoolChanged() {
            // XXX inefficient
            const txs = await $.mempool.getTransactions();
            this._mplTransactionCount.innerText = txs.length;

            while (this._mplTransactions.firstChild) {
                this._mplTransactions.removeChild(this._mplTransactions.firstChild);
            }

            for (let tx of txs) {
                const el = document.createElement('div');
                const senderAddr = await tx.senderAddr();
                const value = Policy.satoshisToCoins(tx.value).toFixed(4);
                const fee = Policy.satoshisToCoins(tx.fee).toFixed(4);
                el.innerHTML = `from=<hash>${senderAddr}</hash>, to=<hash>${tx.recipientAddr}</hash>, value=${value}, fee=${fee}, nonce=${tx.nonce}`;
                this._mplTransactions.appendChild(el);
            }
        }
    }

    // Safari quirks: don't use the same const var name in global scope as id of html element
    const overlay_ = document.querySelector('#overlay');

    Core.init($ => {
        window.$ = $;
        $.network.connect();

        overlay_.style.display = 'none';
        const ui = new MinerUI($);
    }, () => {
        overlay_.style.display = 'block';
    });

</script>
</body>
</html><|MERGE_RESOLUTION|>--- conflicted
+++ resolved
@@ -8,7 +8,6 @@
     <link href="style.css" rel="stylesheet">
 </head>
 <body>
-<<<<<<< HEAD
 <header>
     <span class="name"><span class="icon-nimiq"></span>nimiq</span>
     <span class="subtitle">Blockchain Cockpit &mdash; Alpha</span>
@@ -183,187 +182,10 @@
             $.miner.on('hashrate-changed', () => this._minerChanged());
             $.miner.on('block-mined', () => this._blockMined());
 
-				$.consensus.on('lost', () => $.miner.stopWork());// Blockchain
-=======
-	<header>
-		<span class="name"><span class="icon-nimiq"></span>nimiq</span>
-		<span class="subtitle">Blockchain Cockpit &mdash; Alpha</span>
-	</header>
-
-	<script src="../../dist/web.js"></script>
-
-	<div id="content">
-		<div id="overlay">
-			<div class="message">
-				Nimiq Blockchain Cockpit is already running in another browser window or tab.
-				<br><br>
-				<small>Please use only one window/tab at a time.</small>
-			</div>
-		</div>
-
-		<div class="left">
-			<div class="info">
-				<div class="info-title">Wallet</div>
-
-				<div class="info-block">
-					<strong>Address</strong>
-					<span id="wltAddress"></span>
-				</div>
-				<div class="info-block">
-					<strong>Balance</strong>
-					<span id="wltBalance"></span>
-				</div>
-				<div class="info-block">
-					<strong>Nonce</strong>
-					<span id="wltNonce"></span>
-				</div>
-			</div>
-
-			<div class="info">
-				<div class="info-title">Transaction</div>
-				<form>
-					<div class="input-group">
-						<label for="recipientAddr">Recipient</label>
-						<input id="txRecipientAddr" name="recipientAddr" maxlength="28" size="32">
-					</div>
-					<div class="input-group">
-						<label for="value">Value</label>
-						<input id="txValue" name="value" type="number">
-					</div>
-					<div class="input-group">
-						<label for="fee">Fee</label>
-						<input id="txFee" name="fee" type="number">
-					</div>
-					<div class="input-group">
-						<button type="button" id="txSubmitBtn">Send</button>
-					</div>
-				</form>
-			</div>
-
-			<div class="info">
-				<div class="info-title">Miner</div>
-
-				<div class="info-block">
-					<strong>Working</strong>
-					<span id="mnrWorking"></span>
-				</div>
-				<div class="info-block">
-					<strong>Hashrate</strong>
-					<span id="mnrHashrate"></span> H/s
-				</div>
-				<div class="info-block">
-					<strong>Last block mined at</strong>
-					<span id="mnrLastBlockTs"></span>
-				</div>
-				<div class="info-block">
-					<button id="mnrStartBtn">Start Mining</button>
-				</div>
-			</div>
-		</div>
-
-		<div class="right">
-			<div class="info">
-				<div class="info-title">Blockchain</div>
-
-				<div class="info-block">
-					<strong>Total work</strong>
-					<span id="bcTotalWork"></span>
-				</div>
-				<div class="info-block">
-					<strong>Height</strong>
-					<span id="bcHeight"></span>
-				</div>
-				<div class="info-block">
-					<strong>Accounts Hash</strong>
-					<hash id="bcAccountsHash"></hash>
-				</div>
-			</div>
-
-			<div class="info">
-				<div class="info-title">Head Block</div>
-
-				<div class="info-block">
-					<strong>Hash</strong>
-					<hash id="hdHash"></hash>
-				</div>
-				<div class="info-block">
-					<strong>Prev Hash</strong>
-					<hash id="hdPrevHash"></hash>
-				</div>
-				<div class="info-block">
-					<strong>Accounts Hash</strong>
-					<hash id="hdAccountsHash"></hash>
-				</div>
-				<div class="info-block">
-					<strong>Difficulty</strong>
-					<span id="hdDifficulty"></span>
-				</div>
-				<div class="info-block">
-					<strong>Timestamp</strong>
-					<span id="hdTimestamp"></span>
-				</div>
-				<div class="info-block">
-					<strong>Nonce</strong>
-					<span id="hdNonce"></span>
-				</div>
-			</div>
-
-			<div class="info">
-				<div class="info-title">Network</div>
-
-				<div class="info-block">
-					<strong>Peers</strong>
-					<span id="netPeerCount"></span>&nbsp;&nbsp;<small>(<span id="netPeerCountWs"></span> WS / <span id="netPeerCountRtc"></span> RTC)</small>
-				</div>
-				<div class="info-block">
-					<strong>Received</strong>
-					<span id="netBytesReceived"></span>
-				</div>
-				<div class="info-block">
-					<strong>Sent</strong>
-					<span id="netBytesSent"></span>
-				</div>
-			</div>
-		</div>
-
-		<div class="info" style="clear: left;">
-			<div class="info-title">Mempool</div>
-			<div class="info-block">
-				<strong>Transaction Count</strong>
-				<span id="mplTransactionCount"></span>
-			</div>
-			<div class="info-block" id="mplTransactions"></div>
-		</div>
-
-		<div class="info">
-			<div class="info-title">Block History</div>
-			<div class="info-block" id="blockHistory"></div>
-		</div>
-	</div>
-
-	<script type="text/javascript">
-		class MinerUI {
-			constructor($) {
-				$.blockchain.on('head-changed', head => this._headChanged(head));
-
-				$.network.on('peers-changed', () => this._networkChanged());
-
-				$.accounts.on($.wallet.address, (balance) => this._balanceChanged(balance));
-
-				$.mempool.on('*', () => this._mempoolChanged());
-
-				$.miner.on('start', () => this._minerChanged());
-				$.miner.on('stop', () => this._minerChanged());
-				$.miner.on('hashrate-changed', () => this._minerChanged());
-				$.miner.on('block-mined', () => this._blockMined());
-
-				$.consensus.on('lost', () => $.miner.stopWork());
-
-				// Blockchain
->>>>>>> 20796467
-				this._bcTotalWork = document.querySelector('#bcTotalWork');
-				this._bcHeight = document.querySelector('#bcHeight');
-				this._bcAccountsHash = document.querySelector('#bcAccountsHash');
+            $.consensus.on('lost', () => $.miner.stopWork());// Blockchain
+            this._bcTotalWork = document.querySelector('#bcTotalWork');
+            this._bcHeight = document.querySelector('#bcHeight');
+            this._bcAccountsHash = document.querySelector('#bcAccountsHash');
 
             // Head block
             this._hdHash = document.querySelector('#hdHash');
@@ -414,11 +236,11 @@
             this._minerChanged();
             this._mempoolChanged();
 
-				// Check for miner auto start.
-				if(window.location.hash && window.location.hash === '#miner') {
-					$.consensus.on('established', () => $.miner.startWork());
-				}
-			}
+            // Check for miner auto start.
+            if (window.location.hash && window.location.hash === '#miner') {
+                $.consensus.on('established', () => $.miner.startWork());
+            }
+        }
 
         _submitTransaction(e) {
             const elRecipientAddr = document.querySelector('#txRecipientAddr');
@@ -502,21 +324,21 @@
             this._blockHistory.appendChild(el);
         }
 
-			_toggleMining() {
-				if (!$.consensus.established) {
-					console.warn('Not starting miner - consensus not established');
-			        return;
-				}
-
-				if (!$.miner.working) {
-					$.miner.startWork();
-					
-				} else {
-					
-					$.miner.stopWork();
-					
-				}
-			}
+        _toggleMining() {
+            if (!$.consensus.established) {
+                console.warn('Not starting miner - consensus not established');
+                return;
+            }
+
+            if (!$.miner.working) {
+                $.miner.startWork();
+
+            } else {
+
+                $.miner.stopWork();
+
+            }
+        }
 
         _networkChanged() {
             this._netPeerCount.innerText = $.network.peerCount;
@@ -526,26 +348,27 @@
             this._netBytesSent.innerText = this._humanBytes($.network.bytesSent);
         }
 
-			_humanBytes(bytes) {
-			    let i = 0;
-			    let units = ['B', 'kB', 'MB', 'GB', 'TB', 'PB', 'EB', 'ZB', 'YB'];
-				while (bytes > 1024) {
-					bytes /= 1024;
-					i++;
-				}
-			    return (Number.isInteger(bytes) ? bytes : bytes.toFixed(2)) + ' ' + units[i];
-			};
-
-			_minerChanged() {
-				this._mnrWorking.innerText = $.miner.working;
-				this._mnrHashrate.innerText = $.miner.hashrate;
-				this._mnrLastBlockTs.innerText = this._lastBlockMinedTs ?
-					new Date(this._lastBlockMinedTs) : '-';
-			if ($.miner.working) {
-                    this._mnrStartBtn.innerText = 'Stop Mining';
-                } else {
-                    this._mnrStartBtn.innerText = 'Start Mining';
-                }}
+        _humanBytes(bytes) {
+            let i = 0;
+            let units = ['B', 'kB', 'MB', 'GB', 'TB', 'PB', 'EB', 'ZB', 'YB'];
+            while (bytes > 1024) {
+                bytes /= 1024;
+                i++;
+            }
+            return (Number.isInteger(bytes) ? bytes : bytes.toFixed(2)) + ' ' + units[i];
+        };
+
+        _minerChanged() {
+            this._mnrWorking.innerText = $.miner.working;
+            this._mnrHashrate.innerText = $.miner.hashrate;
+            this._mnrLastBlockTs.innerText = this._lastBlockMinedTs ?
+                new Date(this._lastBlockMinedTs) : '-';
+            if ($.miner.working) {
+                this._mnrStartBtn.innerText = 'Stop Mining';
+            } else {
+                this._mnrStartBtn.innerText = 'Start Mining';
+            }
+        }
 
         _blockMined() {
             this._lastBlockMinedTs = Date.now();
@@ -590,7 +413,6 @@
     }, () => {
         overlay_.style.display = 'block';
     });
-
 </script>
 </body>
 </html>