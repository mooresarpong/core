--- conflicted
+++ resolved
@@ -77,7 +77,7 @@
                 } else if (!Nimiq._hasAsyncAwaitSupport()) {
                     script = 'web-babel.js';
                     console.warn('Client lacks native support for async');
-                } else if (!Nimiq._hasProperCryptoApi() || !Nimiq._hasProperWebRTCOrNone()) {
+                } else if (!Nimiq._hasProperCryptoApi() || !(await Nimiq._hasSupportForP256())) {
                     script = 'web-crypto.js';
                     console.warn('Client lacks native support for crypto routines');
                 }
@@ -143,9 +143,6 @@
         }
     }
 
-<<<<<<< HEAD
-    static async init(ready, error, options = {}) {
-=======
     static _hasNativePromise() {
         return window.Promise;
     }
@@ -170,7 +167,6 @@
      * @param {?object} options Options for the {@link Core}-constructor.
      */
     static init(ready, error, options = {}) {
->>>>>>> 0855cf14
         // Don't initialize core twice.
         if (Nimiq._core) {
             console.warn('Nimiq.init() called more than once.');
@@ -181,25 +177,6 @@
         if (!Nimiq._hasNativePromise() || !Nimiq._hasNativeGoodies()) {
             if (error) error(Nimiq.ERR_UNSUPPORTED);
             return;
-<<<<<<< HEAD
-        } else if (!Nimiq._hasAsyncAwaitSupport()) {
-            script = 'web-babel.js';
-            console.warn('Client lacks native support for async');
-        } else if (!Nimiq._hasProperCryptoApi() || !(await Nimiq._hasSupportForP256())) {
-            script = 'web-crypto.js';
-            console.warn('Client lacks native support for crypto routines');
-        }
-
-        let path;
-        if (!options.path) {
-            if (Nimiq._currentScript && Nimiq._currentScript.src.indexOf('/') !== -1) {
-                path = Nimiq._currentScript.src.substring(0, Nimiq._currentScript.src.lastIndexOf('/') + 1);
-            } else {
-                // Fallback
-                path = './';
-            }
-=======
->>>>>>> 0855cf14
         }
 
         // Wait until there is only a single browser window open for this origin.
